//
//  Phoenix.swift
//  SwiftPhoenix
//
//  Created by David Stump on 12/1/14.
//  Copyright (c) 2014 David Stump. All rights reserved.
//

import Foundation
import Starscream

public struct Phoenix {

    // MARK: Phoenix Message
    public class Message: Serializable {
        var subject: String?
        var body: Any?
        public var message: Any?

        /**
         Initializes single entry message with a subject
         - parameter subject: String for message key
         - parameter body:    String for message body
         - returns: Phoenix.Message
         */
        public init(subject: String, body: Any) {
            (self.subject, self.body) = (subject, body)
            super.init()
            create()
        }

        /**
         Initializes a multi key message
         - parameter message: Dictionary containing message payload
         - returns: Phoenix.Message
         */
        public init(message: Any) {
            self.message = message
            super.init()
            create(single: false)
        }

        /**
         Creates a new single or multi key message
         - parameter single: Boolean indicating if the message is a single key or not
         - returns: Phoenix.Message
         */
        func create(single: Bool = true) -> [String: Any] {
            if single {
                return [self.subject!: self.body! as Any]
            } else {
                return self.message! as! [String: Any]
            }
        }

        /**
         Needed a way to allow for easy subscripting on a message's message
         This previously was built into AnyObject but Any is more
         flexible and easier to work with since it captures String, Array etc
         */
        public subscript(key: String) -> Any? {
            get {
                if let msg = self.message as? [AnyHashable: Any] {
                    return msg[key]
                }
                return nil
            }
        }
    }

    // MARK: Phoenix Binding
    class Binding {
        var event: String
        var callback: (Any) -> Void?

        /**
         Initializes an object for handling event/callback bindings
         - parameter event:    String indicating event name
         - parameter callback: Function to run on given event
         - returns: Tuple containing event and callback function
         */
        @discardableResult
        init(event: String, callback: @escaping (Any) -> Void?) {
            (self.event, self.callback) = (event, callback)
            create()
        }

        /**
         Creates a Phoenix.Binding object holding event/callback details
         - returns: Tuple containing event and callback function
         */
        func create() -> (String, (Any) -> Void?) {
            return (event, callback)
        }
    }

    // MARK: Phoenix Channel
    public class Channel {
        var bindings: [Phoenix.Binding] = []
        var topic: String?
        var message: Phoenix.Message?
        var callback: ((Any) -> Void?)
        weak var socket: Phoenix.Socket?

        /**
         Initializes a new Phoenix.Channel mapping to a server-side channel
         - parameter topic:    String topic for given channel
         - parameter message:  Phoenix.Message object containing message to send
         - parameter callback: Function to pass along with the channel instance
         - parameter socket:   Phoenix.Socket for websocket connection
         - returns: Phoenix.Channel
         */
        init(topic: String, message: Phoenix.Message, callback: @escaping ((Any) -> Void), socket: Phoenix.Socket) {
            (self.topic, self.message, self.callback, self.socket) = (topic, message, { callback($0) }, socket)
            reset()
        }

        /**
         Removes existing bindings
         */
        func reset() {
            bindings = []
        }

        /**
         Assigns Binding events to the channel bindings array
         - parameter event:    String event name
         - parameter callback: Function to run on event
         */
        public func on(event: String, callback: @escaping ((Any) -> Void)) {
            bindings.append(Phoenix.Binding(event: event, callback: { callback($0) }))
        }

        /**
         Determine if a topic belongs in this channel
         - parameter topic: String topic name for comparison
         - returns: Boolean
         */
        func isMember(topic: String) -> Bool {
            return self.topic == topic
        }

        /**
         Removes an event binding from this cahnnel
         - parameter event: String event name
         */
        func off(event: String) {
            var newBindings: [Phoenix.Binding] = []
            for binding in bindings {
                if binding.event != event {
                    newBindings.append(Phoenix.Binding(event: binding.event, callback: binding.callback))
                }
            }
            bindings = newBindings
        }

        /**
         Triggers an event on this channel
         - parameter triggerEvent: String event name
         - parameter msg:          Phoenix.Message to pass into event callback
         */
        func trigger(triggerEvent: String, msg: Phoenix.Message) {
            for binding in bindings {
                if binding.event == triggerEvent {
                    binding.callback(msg)
                }
            }
        }

        /**
         Sends and event and message through the socket
         - parameter event:   String event name
         - parameter message: Phoenix.Message payload
         */
        func send(event: String, message: Phoenix.Message) {
            print("conn sending")
            let payload = Phoenix.Payload(topic: topic!, event: event, message: message)
            socket?.send(data: payload)
        }

        /**
         Leaves the socket
         - parameter message: Phoenix.Message to pass to the Socket#leave function
         */
        func leave(message: Phoenix.Message) {
            if let sock = socket {
                sock.leave(topic: topic!, message: message)
            }
            reset()
        }
    }

    // MARK: Phoenix Payload
    public class Payload {
        var topic: String
        var event: String
        var message: Phoenix.Message

        /**
         Initializes a formatted Phoenix.Payload
         - parameter topic:   String topic name
         - parameter event:   String event name
         - parameter message: Phoenix.Message payload
         - returns: Phoenix.Payload
         */
        public init(topic: String, event: String, message: Phoenix.Message) {
            (self.topic, self.event, self.message) = (topic, event, message)
        }

    }

    // MARK: Phoenix Socket
    public class Socket: WebSocketDelegate {
        var conn: WebSocket?
        var endPoint: String?
        var channels: [Phoenix.Channel] = []

        var sendBuffer: [Void] = []
        var sendBufferTimer = Timer()
        let flushEveryMs = 1.0

        var reconnectTimer = Timer()
        let reconnectAfterMs = 1.0

        var heartbeatTimer = Timer()
        let heartbeatDelay = 30.0

        var messageReference: UInt64 = UInt64.min // 0 (max: 18,446,744,073,709,551,615)

<<<<<<< HEAD
        /**
         Initializes a Socket connection
         - parameter domainAndPort: Phoenix server root path and proper port
         - parameter path:          Websocket path on Phoenix Server
         - parameter transport:     Transport for Phoenix.Server - traditionally "websocket"
         - parameter prot:          Connection protocol - default is HTTP
         - returns: Phoenix.Socket
         */
        public init(domainAndPort:String, path:String, transport:String, prot:String = "http") {
            self.endPoint = Path.endpointWithProtocol(prot: prot, domainAndPort: domainAndPort, path: path, transport: transport)
            resetBufferTimer()
            reconnect()
        }
=======
     - returns: Phoenix.Socket
     */
    public init(domainAndPort:String, path:String, transport:String, prot:String = "http", params: [String: AnyObject]? = nil) {
      var _endPoint = Path.endpointWithProtocol(prot, domainAndPort: domainAndPort, path: path, transport: transport)
      if params != nil{
        _endPoint = _endPoint + "?" + params!.map({ "\($0.0)=\($0.1)" }).joinWithSeparator("&")
      }
      self.endPoint = _endPoint
      super.init()
      resetBufferTimer()
      reconnect()
    }
>>>>>>> c7272518

        /**
         Closes socket connection
         - parameter callback: Function to run after close
         */
        public func close(callback: (() -> ()) = {}) {
            if let connection = self.conn {
                connection.delegate = nil
                connection.disconnect()
            }
            invalidateTimers()
            callback()
        }

        /**
         Invalidate open timers to allow socket to be deallocated when closed
         */
        func invalidateTimers() {
            heartbeatTimer.invalidate()
            reconnectTimer.invalidate()
            sendBufferTimer.invalidate()

            heartbeatTimer = Timer()
            reconnectTimer = Timer()
            sendBufferTimer = Timer()
        }

        /**
         Initializes a 30s timer to let Phoenix know this device is still alive
         */
        func startHeartbeatTimer() {
            heartbeatTimer.invalidate()
            heartbeatTimer = Timer.scheduledTimer(timeInterval: heartbeatDelay, target: self, selector: #selector(Phoenix.Socket.heartbeat), userInfo: nil, repeats: true)
        }

        /**
         Heartbeat payload (Phoenix.Message) to send with each pulse
         */
        @objc func heartbeat() {
            let message = Phoenix.Message(message: ["body": "Pong"] as Any)
            let payload = Phoenix.Payload(topic: "phoenix", event: "heartbeat", message: message)
            send(data: payload)
        }

        /**
         Reconnects to a closed socket connection
         */
        @objc public func reconnect() {
            close() {
                self.conn = WebSocket(url: NSURL(string: self.endPoint!)! as URL)
                if let connection = self.conn {
                    connection.delegate = self
                    connection.connect()
                }
            }
        }

        /**
         Resets the message buffer timer and invalidates any existing ones
         */
        func resetBufferTimer() {
            sendBufferTimer.invalidate()
            sendBufferTimer = Timer.scheduledTimer(timeInterval: flushEveryMs, target: self, selector: #selector(Phoenix.Socket.flushSendBuffer), userInfo: nil, repeats: true)
            sendBufferTimer.fire()
        }

        /**
         Kills reconnect timer and joins all open channels
         */
        func onOpen() {
            reconnectTimer.invalidate()
            startHeartbeatTimer()
            rejoinAll()
        }

        /**
         Starts reconnect timer onClose
         - parameter event: String event name
         */
        func onClose(event: String) {
            reconnectTimer.invalidate()
            reconnectTimer = Timer.scheduledTimer(timeInterval: reconnectAfterMs, target: self, selector: #selector(Phoenix.Socket.reconnect), userInfo: nil, repeats: true)
        }

        /**
         Triggers error event
         - parameter error: NSError
         */
        func onError(error: NSError) {
            print("Error: \(error)")
            for chan in channels {
                let msg = Phoenix.Message(message: ["body": error.localizedDescription] as Any)
                chan.trigger(triggerEvent: "error", msg: msg)
            }
        }

        /**
         Indicates if connection is established
         - returns: Bool
         */
        func isConnected() -> Bool {
            if let connection = self.conn {
                return connection.isConnected
            } else {
                return false
            }

        }

        /**
         Rejoins all Phoenix.Channel instances
         */
        func rejoinAll() {
            for chan in channels {
                rejoin(chan: chan as Phoenix.Channel)
            }
        }

        /**
         Rejoins a given Phoenix Channel
         - parameter chan: Phoenix.Channel
         */
        func rejoin(chan: Phoenix.Channel) {
            chan.reset()
            if let topic = chan.topic, let joinMessage = chan.message {
                let payload = Phoenix.Payload(topic: topic, event: "phx_join", message: joinMessage)
                send(data: payload)
                chan.callback(chan)
            }
        }

        /**
         Joins socket
         - parameter topic:    String topic name
         - parameter message:  Phoenix.Message payload
         - parameter callback: Function to trigger after join
         */
        public func join(topic: String, message: Phoenix.Message, callback: @escaping ((Any) -> Void)) {
            let chan = Phoenix.Channel(topic: topic, message: message, callback: callback, socket: self)
            channels.append(chan)
            if isConnected() {
                print("joining")
                rejoin(chan: chan)
            }
        }

        /**
         Leave open socket
         - parameter topic:   String topic name
         - parameter message: Phoenix.Message payload
         */
        public func leave(topic: String, message: Phoenix.Message) {
            let leavingMessage = Phoenix.Message(subject: "status", body: "leaving" as Any)
            let payload = Phoenix.Payload(topic: topic, event: "phx_leave", message: leavingMessage)
            send(data: payload)
            var newChannels: [Phoenix.Channel] = []
            for chan in channels {
                let c = chan as Phoenix.Channel
                if !c.isMember(topic: topic) {
                    newChannels.append(c)
                }
            }
            channels = newChannels
        }

        /**
         Send payload over open socket
         - parameter data: Phoenix.Payload
         */
        public func send(data: Phoenix.Payload) {
            let callback = {
                (payload: Phoenix.Payload) -> Void in
                if let connection = self.conn {
                    let json = self.payloadToJson(payload: payload)
                    print("json: \(json)")
                    connection.write(string: json)
                }
            }
            if isConnected() {
                callback(data)
            } else {
                sendBuffer.append(callback(data))
            }
        }

        /**
         Flush message buffer
         */
        @objc func flushSendBuffer() {
            if isConnected() && sendBuffer.count > 0 {
                for callback in sendBuffer {
                    callback
                }
                sendBuffer = []
                resetBufferTimer()
            }
        }

        /**
         Trigger event on message received
         - parameter payload: Phoenix.Payload
         */
        func onMessage(payload: Phoenix.Payload) {
            let (topic, event, message) = (payload.topic, payload.event, payload.message)
            for chan in channels {
                if chan.isMember(topic: topic) {
                    chan.trigger(triggerEvent: event, msg: message)
                }
            }
        }

        // WebSocket Delegate Methods

        public func websocketDidReceiveMessage(socket: WebSocket, text: String) {
            print("socket message: \(text)")
            let json = JSON.parse(string: text as String)
            let (topic, event) = (
                unwrappedJsonString(string: json["topic"].asString),
                unwrappedJsonString(string: json["event"].asString)
            )
            let msg: Any = json["payload"].asDictionary! as Any

            let messagePayload = Phoenix.Payload(topic: topic, event: event, message: Phoenix.Message(message: msg))
            onMessage(payload: messagePayload)
        }

        public func websocketDidReceiveData(socket: WebSocket, data: Data) {
            print("got some data: \(data.count)")
        }

        public func websocketDidDisconnect(socket: WebSocket, error: NSError?) {
            if let err = error { onError(error: err) }
            print("socket closed: \(error?.localizedDescription)")
            onClose(event: "reason: \(error?.localizedDescription)")
        }

        public func websocketDidConnect(socket: WebSocket) {
            print("socket opened")
            onOpen()
        }

        public func websocketDidWriteError(error: NSError?) {
            onError(error: error!)
        }

        func unwrappedJsonString(string: String?) -> String {
            if let stringVal = string {
                return stringVal
            } else {
                return ""
            }
        }

        func makeRef() -> UInt64 {
            let newRef = messageReference + 1
            messageReference = (newRef == UINT64_MAX) ? 0 : newRef
            return newRef
        }

        func payloadToJson(payload: Phoenix.Payload) -> String {
            let ref = makeRef()
            var json = "{\"topic\": \"\(payload.topic)\", \"event\": \"\(payload.event)\", \"ref\": \"\(ref)\", "
            if NSString(string: payload.message.toJsonString()).contains("message") {
                let msg = JSON.parse(string: String(payload.message.toJsonString()))["message"]
                let jsonMessage = msg.description
                json += "\"payload\": \(jsonMessage)"
            } else if let payloadMessage = payload.message.toJsonString() {
                json += "\"payload\": \(payloadMessage)"
            }
            json += "}"
            
            return json
        }
    }
}<|MERGE_RESOLUTION|>--- conflicted
+++ resolved
@@ -227,7 +227,6 @@
 
         var messageReference: UInt64 = UInt64.min // 0 (max: 18,446,744,073,709,551,615)
 
-<<<<<<< HEAD
         /**
          Initializes a Socket connection
          - parameter domainAndPort: Phoenix server root path and proper port
@@ -236,25 +235,15 @@
          - parameter prot:          Connection protocol - default is HTTP
          - returns: Phoenix.Socket
          */
-        public init(domainAndPort:String, path:String, transport:String, prot:String = "http") {
-            self.endPoint = Path.endpointWithProtocol(prot: prot, domainAndPort: domainAndPort, path: path, transport: transport)
-            resetBufferTimer()
-            reconnect()
-        }
-=======
-     - returns: Phoenix.Socket
-     */
-    public init(domainAndPort:String, path:String, transport:String, prot:String = "http", params: [String: AnyObject]? = nil) {
-      var _endPoint = Path.endpointWithProtocol(prot, domainAndPort: domainAndPort, path: path, transport: transport)
-      if params != nil{
-        _endPoint = _endPoint + "?" + params!.map({ "\($0.0)=\($0.1)" }).joinWithSeparator("&")
-      }
-      self.endPoint = _endPoint
-      super.init()
-      resetBufferTimer()
-      reconnect()
-    }
->>>>>>> c7272518
+        public init(domainAndPort:String, path:String, transport:String, prot:String = "http", params: [String: Any]? = nil) {
+          self.endPoint = Path.endpointWithProtocol(prot: prot, domainAndPort: domainAndPort, path: path, transport: transport)
+          if let parameters = params {
+            self.endPoint = self.endPoint! + "?" + parameters.map({ "\($0.0)=\($0.1)" }).joined(separator: "&")
+
+          }
+          resetBufferTimer()
+          reconnect()
+        }
 
         /**
          Closes socket connection
